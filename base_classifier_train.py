# -*- coding: utf-8 -*-
from __future__ import division

""" 
Trains a ResNeXt Model on Cifar10 and Cifar 100. Implementation as defined in:
Xie, S., Girshick, R., Dollár, P., Tu, Z., & He, K. (2016). 
Aggregated residual transformations for deep neural networks. 
arXiv preprint arXiv:1611.05431.
"""

import argparse
import os
import numpy as np

import torch
import torch.nn as nn
import torch.nn.functional as F
from torch.utils.data import DataLoader
from models import ResNeXt, ResNet18
from utils import cal_parameters, get_dataset, AverageMeter

from advertorch.attacks import LinfPGDAttack

name_dict = {'resnet': 'ResNet', 'resnext': 'ResNeXt'}


def run_epoch(classifier, data_loader, args, optimizer=None, attack=None):
    """
    Run one epoch.
    :param classifier: torch.nn.Module representing the classifier.
    :param data_loader: dataloader
    :param args:
    :param optimizer: if None, then inference; if optimizer given, training and optimizing.
    :param attack: advertorch attack for adv examples generation. If None, do normal training or inference.
    :return: mean of loss, mean of accuracy of this epoch.
    """
    if optimizer:
        classifier.train()
    else:
        classifier.eval()

    loss_meter = AverageMeter('loss')
    acc_meter = AverageMeter('Acc')
    for batch_idx, (x, y) in enumerate(data_loader):
        x, y = x.to(args.device), y.to(args.device)

        if attack is not None:
            x_ = attack.perturb(x, y)
        else:
            x_ = x
        output = classifier(x_)
        loss = F.cross_entropy(output, y)

        if optimizer:
            optimizer.zero_grad()
            loss.backward()
            optimizer.step()

        loss_meter.update(loss.item(), x.size(0))
        acc = (output.argmax(dim=1) == y).float().mean().item()
        acc_meter.update(acc, x.size(0))
    return loss_meter.avg, acc_meter.avg


def adv_train(classifier, train_loader, test_loader, args):
    eps = 0.02
    args.targeted = False
    adversary = LinfPGDAttack(
        classifier, loss_fn=nn.CrossEntropyLoss(reduction="sum"), eps=eps,
        nb_iter=50, eps_iter=0.01, rand_init=True, clip_min=0.0,
        clip_max=1.0, targeted=args.targeted)

<<<<<<< HEAD
    adv_x_list = []
    adv_y_list = []
    for batch_id, (x, y) in enumerate(train_loader):
        # Note that images are scaled to [0., 1.0]
        x, y = x.to(args.device), y.to(args.device)
        if batch_id % 100 == 1:
            print('Generating Adv Examples: {}'.format(batch_id))
        if batch_id == 100:
            break
        # Generate adversarial examples
        adv_x = adversary.perturb(x, y)
        adv_x_list.append(adv_x.cpu())
        adv_y_list.append(y.cpu())

    adv_x_tensor = torch.cat(adv_x_list, dim=0)
    adv_y_tensor = torch.cat(adv_y_list, dim=0)
    from torch.utils.data import TensorDataset
    adv_dataset = TensorDataset(adv_x_tensor, adv_y_tensor)

    adv_loader = DataLoader(adv_dataset, batch_size=args.batch_size, shuffle=True)

=======
>>>>>>> da819570
    optimizer = torch.optim.Adam(classifier.parameters(), lr=1e-3)

    for epoch in range(10):
        # adversarial training
        adv_loss, adv_acc = run_epoch(classifier, train_loader, args, optimizer=optimizer, attack=adversary)
        print('Adv Train loss: {:.4f}, acc: {:.4f}'.format(adv_loss, adv_acc))

        # Eval on normal
        clean_loss, clean_acc = run_epoch(classifier, train_loader, args)
        print('Clean Test loss: {:.4f}, acc: {:.4f}'.format(clean_loss, clean_acc))

        # Eval on adv
        adv_loss, adv_acc = run_epoch(classifier, train_loader, args, attack=adversary)
        print('Clean Test loss: {:.4f}, acc: {:.4f}'.format(clean_loss, clean_acc))

        if args.classifier_name == 'resnext':
            save_name = 'AT_ResNeXt{}_{}x{}d.pth'.format(args.depth, args.cardinality, args.base_width)
        elif args.classifier_name == 'resnet':
            save_name = 'AT_ResNet18.pth'

        if use_cuda and args.n_gpu > 1:
            state = classifier.module.state_dict()
        else:
            state = classifier.state_dict()

        check_point = {'model_state': state, 'clean_acc': clean_acc, 'adv_acc': adv_acc}

        torch.save(check_point, os.path.join(args.working_dir, save_name))
        print("Saving new checkpoint ...")


def train(classifier, train_loader, test_loader, args):

    optimizer = torch.optim.SGD(classifier.parameters(), lr=args.learning_rate, momentum=args.momentum,
                                weight_decay=args.decay, nesterov=True)

    best_train_loss = np.inf

    for epoch in range(args.epochs):
        if epoch in args.schedule:
            args.learning_rate *= args.gamma
            for param_group in optimizer.param_groups:
                param_group['lr'] = args.learning_rate

        train_loss, train_acc = run_epoch(classifier, train_loader, args, optimizer=optimizer)
        print('Epoch: {}, training loss: {:.4f}, acc: {:.4f}.'.format(epoch + 1, train_loss, train_acc))

        test_acc = run_epoch(classifier, test_loader, args)
        print("Test acc: {:.4f}".format(test_acc))

        if train_loss < best_train_loss:
            best_train_loss = train_loss

            if args.classifier_name == 'resnext':
                save_name = 'ResNeXt{}_{}x{}d.pth'.format(args.depth, args.cardinality, args.base_width)
            elif args.classifier_name == 'resnet':
                save_name = 'ResNet18.pth'

            if use_cuda and args.n_gpu > 1:
                state = classifier.module.state_dict()
            else:
                state = classifier.state_dict()

            check_point = {'model_state': state, 'train_acc': train_acc, 'test_acc': test_acc}

            torch.save(check_point, os.path.join(args.working_dir, save_name))
            print("Saving new checkpoint ...")


if __name__ == '__main__':
    parser = argparse.ArgumentParser(description='Train ResNeXt or ResNet on CIFAR10',
                                     formatter_class=argparse.ArgumentDefaultsHelpFormatter)
    # Positional arguments
    parser.add_argument('--data_path', type=str, default='data', help='Root for the Cifar dataset.')
    parser.add_argument('--dataset', type=str, default='cifar10', choices=['cifar10', 'svhn'], help='Choose between Cifar10/100.')

    parser.add_argument("--inference", action="store_true",
                        help="Used in inference mode")
    parser.add_argument("--adv_training", action="store_true",
                        help="Use adversarial training")

    # Optimization options
    parser.add_argument('--epochs', type=int, default=300, help='Number of epochs to train.')
    parser.add_argument('--batch_size', type=int, default=128, help='Batch size.')
    parser.add_argument('--learning_rate', '-lr', type=float, default=0.05, help='The Learning Rate.')
    parser.add_argument('--momentum', type=float, default=0.9, help='Momentum.')
    parser.add_argument('--decay', type=float, default=0.0005, help='Weight decay (L2 penalty).')
    parser.add_argument('--test_batch_size', type=int, default=100)
    parser.add_argument('--schedule', type=int, nargs='+', default=[150, 225],
                        help='Decrease learning rate at these epochs.')
    parser.add_argument('--gamma', type=float, default=0.1, help='LR is multiplied by gamma on schedule.')
    # Checkpoints
    parser.add_argument('--save',  type=str, default='./logs', help='Folder to save checkpoints.')
    parser.add_argument('--load',  type=str, default='./logs', help='Checkpoint path to resume / test.')

    # Architecture for resnext
    parser.add_argument('--depth', type=int, default=29, help='Model depth.')
    parser.add_argument('--cardinality', type=int, default=8, help='Model cardinality (group).')
    parser.add_argument('--base_width', type=int, default=64, help='Number of channels in each group.')
    parser.add_argument('--widen_factor', type=int, default=4, help='Widen factor. 4 -> 64, 8 -> 128, ...')
    # Acceleration
    parser.add_argument('--n_gpu', type=int, default=1, help='0 = CPU.')
    parser.add_argument('--prefetch', type=int, default=2, help='Pre-fetching threads.')

    parser.add_argument('--classifier_name', type=str, default='resnext', help='resnext or resnet')

    parser.add_argument('--no-cuda', action='store_true', default=False,
                        help='disables CUDA training')
    args = parser.parse_args()  # So error if typo

    use_cuda = not args.no_cuda and torch.cuda.is_available()

    args.device = torch.device("cuda" if use_cuda else "cpu")
    print('device: ', args.device)

    n_classes = 10
    # Init checkpoints

    args.working_dir = os.path.join(args.save, args.dataset)

    if not os.path.isdir(args.working_dir):
        os.makedirs(args.working_dir)

    # Init model, criterion, and optimizer
    if args.classifier_name == 'resnext':
        classifier = ResNeXt(args.cardinality, args.depth, n_classes, args.base_width, args.widen_factor).to(args.device)
    elif args.classifier_name == 'resnet':
        classifier = ResNet18(n_classes=n_classes).to(args.device)
    else:
        print('Classifier {} not available.'.format(args.classifier_name))

    print('# Classifier parameters: ', cal_parameters(classifier))

    if use_cuda and args.n_gpu > 1:
        classifier = torch.nn.DataParallel(classifier, device_ids=list(range(args.n_gpu)))

    print('Dataset: {}'.format(args.dataset))
    train_data = get_dataset(data_name=args.dataset, data_dir=args.data_path, train=True, crop_flip=True)
    test_data = get_dataset(data_name=args.dataset, data_dir=args.data_path, train=False, crop_flip=False)

    train_loader = DataLoader(dataset=train_data, batch_size=args.batch_size, shuffle=True)
    test_loader = DataLoader(dataset=test_data, batch_size=args.test_batch_size, shuffle=False)

    if args.inference:
        if args.classifier_name == 'resnext':
            save_name = 'ResNeXt{}_{}x{}d.pth'.format(args.depth, args.cardinality, args.base_width)
        elif args.classifier_name == 'resnet':
            save_name = 'ResNet18.pth'
        classifier.load_state_dict(torch.load(os.path.join(args.working_dir, save_name))['model_state'])
        loss, acc = run_epoch(classifier, test_loader, args)
        print('Test loss: {:.4f}, acc: {:.4f}'.format(loss, acc))
    elif args.adv_training:
        # Perform adversarial training on pre-trained classifier.
        if args.classifier_name == 'resnext':
            save_name = 'ResNeXt{}_{}x{}d.pth'.format(args.depth, args.cardinality, args.base_width)
        elif args.classifier_name == 'resnet':
            save_name = 'ResNet18.pth'
        classifier.load_state_dict(torch.load(os.path.join(args.working_dir, save_name))['model_state'])
        adv_train(classifier, train_loader, test_loader, args)
    else:
        train(classifier, train_loader, test_loader, args)



<|MERGE_RESOLUTION|>--- conflicted
+++ resolved
@@ -70,30 +70,6 @@
         nb_iter=50, eps_iter=0.01, rand_init=True, clip_min=0.0,
         clip_max=1.0, targeted=args.targeted)
 
-<<<<<<< HEAD
-    adv_x_list = []
-    adv_y_list = []
-    for batch_id, (x, y) in enumerate(train_loader):
-        # Note that images are scaled to [0., 1.0]
-        x, y = x.to(args.device), y.to(args.device)
-        if batch_id % 100 == 1:
-            print('Generating Adv Examples: {}'.format(batch_id))
-        if batch_id == 100:
-            break
-        # Generate adversarial examples
-        adv_x = adversary.perturb(x, y)
-        adv_x_list.append(adv_x.cpu())
-        adv_y_list.append(y.cpu())
-
-    adv_x_tensor = torch.cat(adv_x_list, dim=0)
-    adv_y_tensor = torch.cat(adv_y_list, dim=0)
-    from torch.utils.data import TensorDataset
-    adv_dataset = TensorDataset(adv_x_tensor, adv_y_tensor)
-
-    adv_loader = DataLoader(adv_dataset, batch_size=args.batch_size, shuffle=True)
-
-=======
->>>>>>> da819570
     optimizer = torch.optim.Adam(classifier.parameters(), lr=1e-3)
 
     for epoch in range(10):
